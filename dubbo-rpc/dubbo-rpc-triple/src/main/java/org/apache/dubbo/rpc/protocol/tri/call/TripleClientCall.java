--- conflicted
+++ resolved
@@ -66,11 +66,7 @@
     private boolean done;
 
     public TripleClientCall(Connection connection, Executor executor,
-<<<<<<< HEAD
                             FrameworkModel frameworkModel, TripleWriteQueue writeQueue) {
-=======
-                            FrameworkModel frameworkModel) {
->>>>>>> dce55071
         this.connection = connection;
         this.executor = executor;
         this.frameworkModel = frameworkModel;

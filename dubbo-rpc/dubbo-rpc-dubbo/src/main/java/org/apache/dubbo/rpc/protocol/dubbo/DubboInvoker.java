--- conflicted
+++ resolved
@@ -104,7 +104,8 @@
 
             invocation.setAttachment(TIMEOUT_KEY, String.valueOf(timeout));
 
-<<<<<<< HEAD
+            RpcContext.getServiceContext().setRemoteAddress(currentClient.getRemoteAddress());
+
             Integer payload = getUrl().getParameter(PAYLOAD, Integer.class);
 
             Request request = new Request();
@@ -113,9 +114,6 @@
             }
             request.setData(inv);
             request.setVersion(Version.getProtocolVersion());
-=======
-            RpcContext.getServiceContext().setRemoteAddress(currentClient.getRemoteAddress());
->>>>>>> 7d9e955c
 
             if (isOneway) {
                 boolean isSent = getUrl().getMethodParameter(methodName, Constants.SENT_KEY, false);

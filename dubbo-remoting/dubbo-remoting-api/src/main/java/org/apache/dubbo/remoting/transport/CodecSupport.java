/*
 * Licensed to the Apache Software Foundation (ASF) under one or more
 * contributor license agreements.  See the NOTICE file distributed with
 * this work for additional information regarding copyright ownership.
 * The ASF licenses this file to You under the Apache License, Version 2.0
 * (the "License"); you may not use this file except in compliance with
 * the License.  You may obtain a copy of the License at
 *
 *     http://www.apache.org/licenses/LICENSE-2.0
 *
 * Unless required by applicable law or agreed to in writing, software
 * distributed under the License is distributed on an "AS IS" BASIS,
 * WITHOUT WARRANTIES OR CONDITIONS OF ANY KIND, either express or implied.
 * See the License for the specific language governing permissions and
 * limitations under the License.
 */

package org.apache.dubbo.remoting.transport;

import org.apache.dubbo.common.URL;
import org.apache.dubbo.common.extension.ExtensionLoader;
import org.apache.dubbo.common.logger.ErrorTypeAwareLogger;
import org.apache.dubbo.common.logger.LoggerFactory;
import org.apache.dubbo.common.serialize.ObjectInput;
import org.apache.dubbo.common.serialize.ObjectOutput;
import org.apache.dubbo.common.serialize.Serialization;
import org.apache.dubbo.common.utils.CollectionUtils;
import org.apache.dubbo.remoting.utils.UrlUtils;
import org.apache.dubbo.rpc.model.FrameworkModel;
import org.apache.dubbo.rpc.model.FrameworkServiceRepository;

import java.io.ByteArrayOutputStream;
import java.io.IOException;
import java.io.InputStream;
import java.util.Arrays;
import java.util.HashMap;
import java.util.List;
import java.util.Map;
import java.util.Set;
import java.util.concurrent.ConcurrentHashMap;

import static org.apache.dubbo.common.BaseServiceMetadata.keyWithoutGroup;
import static org.apache.dubbo.common.constants.LoggerCodeConstants.TRANSPORT_FAILED_SERIALIZATION;

public class CodecSupport {
    private static final ErrorTypeAwareLogger logger = LoggerFactory.getErrorTypeAwareLogger(CodecSupport.class);
    private static Map<Byte, Serialization> ID_SERIALIZATION_MAP = new HashMap<Byte, Serialization>();
    private static Map<Byte, String> ID_SERIALIZATIONNAME_MAP = new HashMap<Byte, String>();
    private static Map<String, Byte> SERIALIZATIONNAME_ID_MAP = new HashMap<String, Byte>();
    // Cache null object serialize results, for heartbeat request/response serialize use.
    private static Map<Byte, byte[]> ID_NULLBYTES_MAP = new ConcurrentHashMap<>();

    private static final ThreadLocal<byte[]> TL_BUFFER = ThreadLocal.withInitial(() -> new byte[1024]);

    static {
        ExtensionLoader<Serialization> extensionLoader = FrameworkModel.defaultModel().getExtensionLoader(Serialization.class);
        Set<String> supportedExtensions = extensionLoader.getSupportedExtensions();
        for (String name : supportedExtensions) {
            Serialization serialization = extensionLoader.getExtension(name);
            byte idByte = serialization.getContentTypeId();
            if (ID_SERIALIZATION_MAP.containsKey(idByte)) {
                logger.error(TRANSPORT_FAILED_SERIALIZATION, "", "", "Serialization extension " + serialization.getClass().getName()
                    + " has duplicate id to Serialization extension "
                    + ID_SERIALIZATION_MAP.get(idByte).getClass().getName()
                    + ", ignore this Serialization extension");
                continue;
            }
            ID_SERIALIZATION_MAP.put(idByte, serialization);
            ID_SERIALIZATIONNAME_MAP.put(idByte, name);
            SERIALIZATIONNAME_ID_MAP.put(name, idByte);
        }
    }

    private CodecSupport() {
    }

    public static Serialization getSerializationById(Byte id) {
        return ID_SERIALIZATION_MAP.get(id);
    }

    public static Byte getIDByName(String name) {
        return SERIALIZATIONNAME_ID_MAP.get(name);
    }

    public static Serialization getSerialization(URL url) {
<<<<<<< HEAD
        return url.getOrDefaultFrameworkModel().getExtensionLoader(Serialization.class).getExtension(UrlUtils.serializationOrDefault(url));
=======
        return url.getOrDefaultFrameworkModel().getExtensionLoader(Serialization.class).getExtension(
            url.getParameter(Constants.SERIALIZATION_KEY, DefaultSerializationSelector.getDefaultRemotingSerialization()));
>>>>>>> dce55071
    }

    public static Serialization getSerialization(Byte id) throws IOException {
        Serialization result = getSerializationById(id);
        if (result == null) {
            throw new IOException("Unrecognized serialize type from consumer: " + id);
        }
        return result;
    }

    public static ObjectInput deserialize(URL url, InputStream is, byte proto) throws IOException {
        Serialization s = getSerialization(proto);
        return s.deserialize(url, is);
    }

    /**
     * Get the null object serialize result byte[] of Serialization from the cache,
     * if not, generate it first.
     *
     * @param s Serialization Instances
     * @return serialize result of null object
     */
    public static byte[] getNullBytesOf(Serialization s) {
        return ID_NULLBYTES_MAP.computeIfAbsent(s.getContentTypeId(), k -> {
            //Pre-generated Null object bytes
            ByteArrayOutputStream baos = new ByteArrayOutputStream();
            byte[] nullBytes = new byte[0];
            try {
                ObjectOutput out = s.serialize(null, baos);
                out.writeObject(null);
                out.flushBuffer();
                nullBytes = baos.toByteArray();
                baos.close();
            } catch (Exception e) {
                logger.warn(TRANSPORT_FAILED_SERIALIZATION, "", "", "Serialization extension " + s.getClass().getName() + " not support serializing null object, return an empty bytes instead.");
            }
            return nullBytes;
        });
    }

    /**
     * Read all payload to byte[]
     *
     * @param is
     * @return
     * @throws IOException
     */
    public static byte[] getPayload(InputStream is) throws IOException {
        ByteArrayOutputStream baos = new ByteArrayOutputStream();
        byte[] buffer = getBuffer(is.available());
        int len;
        while ((len = is.read(buffer)) > -1) {
            baos.write(buffer, 0, len);
        }
        baos.flush();
        return baos.toByteArray();
    }

    private static byte[] getBuffer(int size) {
        byte[] bytes = TL_BUFFER.get();
        if (size <= bytes.length) {
            return bytes;
        }
        return new byte[size];
    }

    /**
     * Check if payload is null object serialize result byte[] of serialization
     *
     * @param payload
     * @param proto
     * @return
     */
    public static boolean isHeartBeat(byte[] payload, byte proto) {
        return Arrays.equals(payload, getNullBytesOf(getSerializationById(proto)));
    }

    public static void checkSerialization(FrameworkServiceRepository serviceRepository, String path, String version, Byte id) throws IOException {
        List<URL> urls = serviceRepository.lookupRegisteredProviderUrlsWithoutGroup(keyWithoutGroup(path, version));
        if (CollectionUtils.isEmpty(urls)) {
            throw new IOException("Service " + path + " with version " + version + " not found, invocation rejected.");
        } else {
<<<<<<< HEAD
            boolean match = urls.stream().anyMatch(url -> isMatch(url, id));
=======
            boolean match = false;
            for (URL url : urls) {
                String serializationName = url.getParameter(org.apache.dubbo.remoting.Constants.SERIALIZATION_KEY, DefaultSerializationSelector.getDefaultRemotingSerialization());
                Byte localId = SERIALIZATIONNAME_ID_MAP.get(serializationName);
                if (localId != null && localId.equals(id)) {
                    match = true;
                }
            }
>>>>>>> dce55071
            if (!match) {
                throw new IOException("Unexpected serialization id:" + id + " received from network, please check if the peer send the right id.");
            }
        }

    }

    /**
     * Is Match
     *
     * @param url url
     * @param id  id
     * @return boolean
     */
    private static boolean isMatch(URL url, Byte id) {
        Byte localId;
        for (String serialization : UrlUtils.allSerializations(url)) {
            localId = SERIALIZATIONNAME_ID_MAP.get(serialization);
            if (id.equals(localId)) {
                return true;
            }
        }
        return false;
    }
}<|MERGE_RESOLUTION|>--- conflicted
+++ resolved
@@ -83,12 +83,7 @@
     }
 
     public static Serialization getSerialization(URL url) {
-<<<<<<< HEAD
         return url.getOrDefaultFrameworkModel().getExtensionLoader(Serialization.class).getExtension(UrlUtils.serializationOrDefault(url));
-=======
-        return url.getOrDefaultFrameworkModel().getExtensionLoader(Serialization.class).getExtension(
-            url.getParameter(Constants.SERIALIZATION_KEY, DefaultSerializationSelector.getDefaultRemotingSerialization()));
->>>>>>> dce55071
     }
 
     public static Serialization getSerialization(Byte id) throws IOException {
@@ -171,18 +166,7 @@
         if (CollectionUtils.isEmpty(urls)) {
             throw new IOException("Service " + path + " with version " + version + " not found, invocation rejected.");
         } else {
-<<<<<<< HEAD
             boolean match = urls.stream().anyMatch(url -> isMatch(url, id));
-=======
-            boolean match = false;
-            for (URL url : urls) {
-                String serializationName = url.getParameter(org.apache.dubbo.remoting.Constants.SERIALIZATION_KEY, DefaultSerializationSelector.getDefaultRemotingSerialization());
-                Byte localId = SERIALIZATIONNAME_ID_MAP.get(serializationName);
-                if (localId != null && localId.equals(id)) {
-                    match = true;
-                }
-            }
->>>>>>> dce55071
             if (!match) {
                 throw new IOException("Unexpected serialization id:" + id + " received from network, please check if the peer send the right id.");
             }

/*
 * Licensed to the Apache Software Foundation (ASF) under one or more
 * contributor license agreements.  See the NOTICE file distributed with
 * this work for additional information regarding copyright ownership.
 * The ASF licenses this file to You under the Apache License, Version 2.0
 * (the "License"); you may not use this file except in compliance with
 * the License.  You may obtain a copy of the License at
 *
 *     http://www.apache.org/licenses/LICENSE-2.0
 *
 * Unless required by applicable law or agreed to in writing, software
 * distributed under the License is distributed on an "AS IS" BASIS,
 * WITHOUT WARRANTIES OR CONDITIONS OF ANY KIND, either express or implied.
 * See the License for the specific language governing permissions and
 * limitations under the License.
 */

package org.apache.dubbo.common.constants;

/**
 * constants for logger
 */
public interface LoggerCodeConstants {

    // common module
    String COMMON_THREAD_POOL_EXHAUSTED = "0-1";

    String COMMON_PROPERTY_MISSPELLING = "0-2";

    String COMMON_CACHE_PATH_INACCESSIBLE = "0-3";

    String COMMON_CACHE_MAX_FILE_SIZE_LIMIT_EXCEED = "0-4";

    String COMMON_CACHE_MAX_ENTRY_COUNT_LIMIT_EXCEED = "0-5";

    String COMMON_THREAD_INTERRUPTED_EXCEPTION = "0-6";

    String COMMON_CLASS_NOT_FOUND = "0-7";

    String COMMON_FAILED_REFLECT = "0-8";

    String COMMON_FAILED_NOTIFY_EVENT = "0-9";

    String COMMON_UNSUPPORTED_INVOKER = "0-10";

    String COMMON_FAILED_STOP_HTTP_SERVER = "0-11";

    String COMMON_UNEXPECTED_EXCEPTION = "0-12";

    String COMMON_METRICS_COLLECTOR_EXCEPTION = "0-13";

    String COMMON_MONITOR_EXCEPTION = "0-14";

    String COMMON_ERROR_LOAD_EXTENSION = "0-15";

    String COMMON_EXECUTORS_NO_FOUND = "0-16";

    String COMMON_UNEXPECTED_EXECUTORS_SHUTDOWN = "0-17";

    String COMMON_ERROR_USE_THREAD_POOL = "0-18";

    String COMMON_ERROR_RUN_THREAD_TASK = "0-19";

    String COMMON_UNEXPECTED_CREATE_DUMP = "0-20";

    String COMMON_ERROR_TOO_MANY_INSTANCES = "0-21";

    String COMMON_IO_EXCEPTION = "0-22";

    String COMMON_JSON_CONVERT_EXCEPTION = "0-23";

    String COMMON_FAILED_OVERRIDE_FIELD = "0-24";

    String COMMON_FAILED_LOAD_MAPPING_CACHE = "0-24";

    String COMMON_METADATA_PROCESSOR = "0-25";

    // registry module
    String REGISTRY_ADDRESS_INVALID = "1-1";

    String REGISTRY_ABSENCE = "1-2";

    String REGISTRY_FAILED_URL_EVICTING = "1-3";

    String REGISTRY_EMPTY_ADDRESS = "1-4";

    String REGISTRY_NO_PARAMETERS_URL = "1-5";

    String REGISTRY_FAILED_CLEAR_CACHED_URLS = "1-6";

    String REGISTRY_FAILED_NOTIFY_EVENT = "1-7";

    String REGISTRY_FAILED_DESTROY_UNREGISTER_URL = "1-8";

    String REGISTRY_FAILED_READ_WRITE_CACHE_FILE = "1-9";

    String REGISTRY_FAILED_DELETE_LOCKFILE = "1-10";

    String REGISTRY_FAILED_CREATE_INSTANCE = "1-11";

    String REGISTRY_FAILED_FETCH_INSTANCE = "1-12";

    String REGISTRY_EXECUTE_RETRYING_TASK = "1-13";

    String REGISTRY_FAILED_PARSE_DYNAMIC_CONFIG = "1-14";

    String REGISTRY_FAILED_DESTROY_SERVICE = "1-15";

    String REGISTRY_UNSUPPORTED_CATEGORY = "1-16";

    String REGISTRY_FAILED_REFRESH_ADDRESS = "1-17";

    String REGISTRY_MISSING_METADATA_CONFIG_PORT = "1-18";

<<<<<<< HEAD
    String REGISTRY_ROUTER_WAIT_LONG = "1-19";

    // cluster module 2-1 ~ 2-18
=======
    String REGISTRY_ERROR_LISTEN_KUBERNETES = "1-19";

    String REGISTRY_UNABLE_MATCH_KUBERNETES = "1-20";

    String REGISTRY_UNABLE_FIND_SERVICE_KUBERNETES = "1-21";

    String REGISTRY_UNABLE_ACCESS_KUBERNETES = "1-22";

    String REGISTRY_FAILED_DOWNLOAD_FILE = "1-23";

    String REGISTRY_FAILED_START_ZOOKEEPER = "1-24";

    String REGISTRY_FAILED_STOP_ZOOKEEPER = "1-25";

    String REGISTRY_FAILED_GENERATE_CERT_ISTIO = "1-26";

    String REGISTRY_FAILED_GENERATE_KEY_ISTIO = "1-27";

    String REGISTRY_RECEIVE_ERROR_MSG_ISTIO = "1-28";

    String REGISTRY_ERROR_READ_FILE_ISTIO = "1-29";

    String REGISTRY_ERROR_REQUEST_XDS = "1-30";

    String REGISTRY_ERROR_RESPONSE_XDS = "1-31";

    String REGISTRY_ERROR_CREATE_CHANNEL_XDS = "1-32";

    String REGISTRY_ERROR_INITIALIZE_XDS = "1-33";

    String REGISTRY_ERROR_PARSING_XDS = "1-34";

    String REGISTRY_ZOOKEEPER_EXCEPTION = "1-35";

    String REGISTRY_UNEXPECTED_EXCEPTION = "1-36";

    String REGISTRY_NACOS_EXCEPTION = "1-37";

    String REGISTRY_SOCKET_EXCEPTION = "1-38";

    String REGISTRY_FAILED_LOAD_METADATA = "1-39";

    // cluster module
>>>>>>> dce55071
    String CLUSTER_FAILED_SITE_SELECTION = "2-1";

    String CLUSTER_NO_VALID_PROVIDER = "2-2";

    String CLUSTER_FAILED_STOP = "2-3";

    String CLUSTER_FAILED_LOAD_MERGER = "2-4";

    String CLUSTER_FAILED_RESELECT_INVOKERS = "2-5";

    String CLUSTER_CONDITIONAL_ROUTE_LIST_EMPTY = "2-6";

    String CLUSTER_FAILED_EXEC_CONDITION_ROUTER = "2-7";

    String CLUSTER_ERROR_RESPONSE = "2-8";

    String CLUSTER_TIMER_RETRY_FAILED = "2-9";

    String CLUSTER_FAILED_INVOKE_SERVICE = "2-10";

    String CLUSTER_TAG_ROUTE_INVALID = "2-11";

    String CLUSTER_TAG_ROUTE_EMPTY = "2-12";

    String CLUSTER_FAILED_RECEIVE_RULE = "2-13";

    String CLUSTER_SCRIPT_EXCEPTION = "2-14";

    String CLUSTER_FAILED_RULE_PARSING = "2-15";

    String CLUSTER_FAILED_MULTIPLE_RETRIES = "2-16";

    String CLUSTER_FAILED_MOCK_REQUEST = "2-17";

    String CLUSTER_NO_RULE_LISTENER = "2-18";

<<<<<<< HEAD
    String CLUSTER_ASYN_INVOKE_FAILED = "2-19";

    // proxy module 3-1
=======
    String CLUSTER_EXECUTE_FILTER_EXCEPTION = "2-19";

    String CLUSTER_FAILED_GROUP_MERGE = "2-20";

    // proxy module
>>>>>>> dce55071
    String PROXY_FAILED_CONVERT_URL = "3-1";

    String PROXY_FAILED_EXPORT_SERVICE = "3-2";

    String PROXY_FAILED_JAVASSIST = "3-3";

    String PROXY_TIMEOUT_REQUEST = "3-4";

    String PROXY_ERROR_ASYNC_RESPONSE = "3-5";

    String PROXY_UNSUPPORTED_INVOKER = "3-6";

    String PROXY_TIMEOUT_RESPONSE = "3-7";

    // protocol module
    String PROTOCOL_UNSUPPORTED = "4-1";

    String PROTOCOL_FAILED_INIT_SERIALIZATION_OPTIMIZER = "4-2";

    String PROTOCOL_FAILED_REFER_INVOKER = "4-3";

    String PROTOCOL_UNSAFE_SERIALIZATION = "4-4";

    String PROTOCOL_FAILED_CLOSE_STREAM = "4-5";

    String PROTOCOL_ERROR_DESERIALIZE = "4-6";

    String PROTOCOL_ERROR_CLOSE_CLIENT = "4-7";

    String PROTOCOL_ERROR_CLOSE_SERVER = "4-8";

    String PROTOCOL_FAILED_PARSE = "4-9";

    String PROTOCOL_FAILED_SERIALIZE_TRIPLE = "4-10";

    String PROTOCOL_FAILED_REQUEST = "4-11";

    String PROTOCOL_FAILED_CREATE_STREAM_TRIPLE = "4-12";

    String PROTOCOL_TIMEOUT_SERVER = "4-13";

    String PROTOCOL_FAILED_RESPONSE = "4-14";

    String PROTOCOL_STREAM_LISTENER = "4-15";

    String PROTOCOL_CLOSED_SERVER = "4-16";

    String PROTOCOL_FAILED_DESTROY_INVOKER = "4-17";

    String PROTOCOL_FAILED_LOAD_MODEL = "4-18";

    String PROTOCOL_INCORRECT_PARAMETER_VALUES = "4-19";

    String PROTOCOL_FAILED_DECODE = "4-20";

    // config module
    String CONFIG_FAILED_CONNECT_REGISTRY = "5-1";

    String CONFIG_FAILED_SHUTDOWN_HOOK = "5-2";

    String CONFIG_FAILED_DESTROY_INVOKER = "5-3";

    String CONFIG_NO_METHOD_FOUND = "5-4";

    String CONFIG_FAILED_LOAD_ENV_VARIABLE = "5-5";

    String CONFIG_PROPERTY_CONFLICT = "5-6";

    String CONFIG_UNEXPORT_ERROR = "5-7";

    String CONFIG_USE_RANDOM_PORT = "5-8";

    String CONFIG_FAILED_EXPORT_SERVICE = "5-9";

    String CONFIG_SERVER_DISCONNECTED = "5-10";

    String CONFIG_REGISTER_INSTANCE_ERROR = "5-11";

    String CONFIG_REFRESH_INSTANCE_ERROR = "5-12";

    String CONFIG_UNABLE_DESTROY_MODEL = "5-13";

    String CONFIG_FAILED_START_MODEL = "5-14";

    String CONFIG_FAILED_REFERENCE_MODEL = "5-15";

    String CONFIG_FAILED_FIND_PROTOCOL = "5-16";

    String CONFIG_PARAMETER_FORMAT_ERROR = "5-17";

    String CONFIG_FAILED_NOTIFY_EVENT = "5-18";

    String CONFIG_ZOOKEEPER_SERVER_ERROR = "5-19";

    String CONFIG_STOP_DUBBO_ERROR = "5-20";

    String CONFIG_FAILED_EXECUTE_DESTORY = "5-21";

    String CONFIG_FAILED_INIT_CONFIG_CENTER = "5-22";

    String CONFIG_FAILED_WAIT_EXPORT_REFER = "5-23";

    String CONFIG_FAILED_REFER_SERVICE = "5-24";

    String CONFIG_UNDEFINED_PROTOCOL = "5-25";

    String CONFIG_METADATA_SERVICE_EXPORTED = "5-26";

    String CONFIG_API_WRONG_USE = "5-27";

    String CONFIG_NO_ANNOTATIONS_FOUND = "5-28";

    String CONFIG_NO_BEANS_SCANNED = "5-29";

    String CONFIG_DUPLICATED_BEAN_DEFINITION = "5-30";

    String CONFIG_WARN_STATUS_CHECKER = "5-31";

    String CONFIG_FAILED_CLOSE_CONNECT_APOLLO = "5-32";

    String CONFIG_NOT_EFFECT_EMPTY_RULE_APOLLO = "5-33";

    String CONFIG_ERROR_NACOS = "5-34";

    String CONFIG_START_DUBBO_ERROR = "5-35";

    String CONFIG_FILTER_VALIDATION_EXCEPTION = "5-36";

    // transport module
    String TRANSPORT_FAILED_CONNECT_PROVIDER = "6-1";

    String TRANSPORT_CLIENT_CONNECT_TIMEOUT = "6-2";

<<<<<<< HEAD
    String INTERNAL_SERVICE_CONFIG_ERROR = "6-3";
=======
    String TRANSPORT_FAILED_CLOSE = "6-3";

    String TRANSPORT_UNEXPECTED_EXCEPTION = "6-4";

    String TRANSPORT_FAILED_DISCONNECT_PROVIDER = "6-5";

    String TRANSPORT_UNSUPPORTED_MESSAGE = "6-6";

    String TRANSPORT_CONNECTION_LIMIT_EXCEED = "6-7";

    String TRANSPORT_FAILED_DECODE = "6-8";

    String TRANSPORT_FAILED_SERIALIZATION = "6-9";

    String TRANSPORT_EXCEED_PAYLOAD_LIMIT = "6-10";

    String TRANSPORT_UNSUPPORTED_CHARSET = "6-11";

    String TRANSPORT_FAILED_DESTROY_ZOOKEEPER = "6-12";

    String TRANSPORT_FAILED_CLOSE_STREAM = "6-13";

    String TRANSPORT_FAILED_RESPONSE = "6-14";

    String TRANSPORT_SKIP_UNUSED_STREAM = "6-15";

    String TRANSPORT_FAILED_RECONNECT = "6-3";

    // qos plugin
    String QOS_PROFILER_DISABLED = "7-1";

    String QOS_PROFILER_ENABLED = "7-2";

    String QOS_PROFILER_WARN_PERCENT = "7-3";

    String QOS_FAILED_START_SERVER = "7-4";

    String QOS_COMMAND_NOT_FOUND = "7-5";

    String QOS_UNEXPECTED_EXCEPTION = "7-6";
>>>>>>> dce55071

    // Internal unknown error.

    String INTERNAL_ERROR = "99-0";

    String INTERNAL_INTERRUPTED = "99-1";
}<|MERGE_RESOLUTION|>--- conflicted
+++ resolved
@@ -112,11 +112,6 @@
 
     String REGISTRY_MISSING_METADATA_CONFIG_PORT = "1-18";
 
-<<<<<<< HEAD
-    String REGISTRY_ROUTER_WAIT_LONG = "1-19";
-
-    // cluster module 2-1 ~ 2-18
-=======
     String REGISTRY_ERROR_LISTEN_KUBERNETES = "1-19";
 
     String REGISTRY_UNABLE_MATCH_KUBERNETES = "1-20";
@@ -159,8 +154,9 @@
 
     String REGISTRY_FAILED_LOAD_METADATA = "1-39";
 
-    // cluster module
->>>>>>> dce55071
+    String REGISTRY_ROUTER_WAIT_LONG = "1-40";
+
+    // cluster module 2-x
     String CLUSTER_FAILED_SITE_SELECTION = "2-1";
 
     String CLUSTER_NO_VALID_PROVIDER = "2-2";
@@ -197,17 +193,11 @@
 
     String CLUSTER_NO_RULE_LISTENER = "2-18";
 
-<<<<<<< HEAD
-    String CLUSTER_ASYN_INVOKE_FAILED = "2-19";
+    String CLUSTER_EXECUTE_FILTER_EXCEPTION = "2-19";
+
+    String CLUSTER_FAILED_GROUP_MERGE = "2-20";
 
     // proxy module 3-1
-=======
-    String CLUSTER_EXECUTE_FILTER_EXCEPTION = "2-19";
-
-    String CLUSTER_FAILED_GROUP_MERGE = "2-20";
-
-    // proxy module
->>>>>>> dce55071
     String PROXY_FAILED_CONVERT_URL = "3-1";
 
     String PROXY_FAILED_EXPORT_SERVICE = "3-2";
@@ -341,9 +331,6 @@
 
     String TRANSPORT_CLIENT_CONNECT_TIMEOUT = "6-2";
 
-<<<<<<< HEAD
-    String INTERNAL_SERVICE_CONFIG_ERROR = "6-3";
-=======
     String TRANSPORT_FAILED_CLOSE = "6-3";
 
     String TRANSPORT_UNEXPECTED_EXCEPTION = "6-4";
@@ -384,7 +371,6 @@
     String QOS_COMMAND_NOT_FOUND = "7-5";
 
     String QOS_UNEXPECTED_EXCEPTION = "7-6";
->>>>>>> dce55071
 
     // Internal unknown error.
 
